--- conflicted
+++ resolved
@@ -3,14 +3,9 @@
     "schemaVersion": "1",
     "codeVersion": "1",
     "priority": "low",
-<<<<<<< HEAD
-    "maxRunTime": 1800,
-    "backend": "mqtt",
-=======
 
     "backend": "p2p",
     "maxRunTime": 180000000,
->>>>>>> 4cbe6f32
 
     "dataSpecPath": "dataSpec.json",
     "modelSpecPath": "modelSpec.json"
