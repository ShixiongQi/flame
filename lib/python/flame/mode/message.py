# Copyright 2022 Cisco Systems, Inc. and its affiliates
#
# Licensed under the Apache License, Version 2.0 (the "License");
# you may not use this file except in compliance with the License.
# You may obtain a copy of the License at
#
#      http://www.apache.org/licenses/LICENSE-2.0
#
# Unless required by applicable law or agreed to in writing, software
# distributed under the License is distributed on an "AS IS" BASIS,
# WITHOUT WARRANTIES OR CONDITIONS OF ANY KIND, either express or implied.
# See the License for the specific language governing permissions and
# limitations under the License.
#
# SPDX-License-Identifier: Apache-2.0
"""Message class."""

from enum import Enum


class MessageType(Enum):
    """Define Message types."""

    WEIGHTS = 1  # model weights
    EOT = 2  # end of training
    DATASET_SIZE = 3  # dataset size
    ROUND = 4  # round number

    # a digest of all the workers in distributed learning
    MEMBER_DIGEST = 5
    RING_WEIGHTS = 6  # global model weights in distributed learning
    NEW_TRAINER = 7  # sending message for the arrival of a new trainer

    # a variable to indicate that a trainer is responsible to send weights
    # to a new trainer joining a distributed learning job
    IS_COMMITTER = 8

    MODEL_VERSION = 9  # model version used; an non-negative integer

    STAT_UTILITY = 10  # measured utility of a trainer based on Oort

    COORDINATED_ENDS = 11  # ends coordinated by a coordinator

    DATASAMPLER_METADATA = 12  # datasampler metadata

    META_INFO_REQ = 13  # Request for meta information
    META_INFO_RES = 14  # Response that contains meta information

<<<<<<< HEAD
    MID_AGGS_URL = 15 # URL info of mid aggs
=======
    ALPHA_ADPT = 15 # adaptive hyperparameter used in FedDyn implementation
>>>>>>> 9d291896
<|MERGE_RESOLUTION|>--- conflicted
+++ resolved
@@ -46,8 +46,6 @@
     META_INFO_REQ = 13  # Request for meta information
     META_INFO_RES = 14  # Response that contains meta information
 
-<<<<<<< HEAD
-    MID_AGGS_URL = 15 # URL info of mid aggs
-=======
     ALPHA_ADPT = 15 # adaptive hyperparameter used in FedDyn implementation
->>>>>>> 9d291896
+
+    MID_AGGS_URL = 16 # URL info of mid aggs